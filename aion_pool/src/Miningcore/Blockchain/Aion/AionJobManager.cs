--- conflicted
+++ resolved
@@ -102,11 +102,7 @@
             lock(jobLock)
             {
                 if (!validJobs.TryGetValue(jobId, out job)){
-<<<<<<< HEAD
-                    logger.Info(() => $"!!! src/Mingingcore/Blockchain/Aion/AionJobManager.cs/UpdateJob jobId '{jobId}' height '{(long)job.BlockTemplate.Height}'");
-=======
                     // logger.Info(() => $"!!! src/Mingingcore/Blockchain/Aion/AionJobManager.cs/SubmitShareAsync stale-share jobId '{jobId}'");
->>>>>>> b2611d13
                     throw new StratumException(StratumError.MinusOne, "stale share");
                 }
             }
